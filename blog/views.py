--- conflicted
+++ resolved
@@ -2,10 +2,7 @@
 from django.shortcuts import render, get_object_or_404
 from .models import Post
 from django.core.paginator import Paginator, EmptyPage, PageNotAnInteger
-<<<<<<< HEAD
-=======
 from .forms import EmailPostForm
->>>>>>> 7166deaa
 from django.views.generic import ListView
 from django.core.mail import send_mail
 
@@ -63,33 +60,17 @@
     paginate_by = 3
     template_name = 'blog/post/list.html'
 
-<<<<<<< HEAD
-
-# Create the form view
-def post_share(request, post_id):
-    # retrieve post by id
-    post = get_object_or_404(Post, id=post_id, status=Post.status.PUBLISHED)
-=======
 def post_share(request, post_id):
     # Retrieve post by id
     post = get_object_or_404(Post, id=post_id, status=Post.Status.PUBLISHED)
     # Create a sent equals false variable
     sent = False
->>>>>>> 7166deaa
     if request.method == 'POST':
         # Form was submitted
         form = EmailPostForm(request.POST)
         if form.is_valid():
             # Form fields passed validation
             cd = form.cleaned_data
-<<<<<<< HEAD
-            # ... send email
-    else:
-        form = EmailPostForm()
-
-    # create a context di,,cxx\\\\\\\\\\\\\\\\\\\\\\\\\\\\\\\\\\\\\\\\\\\\\\\\\\\\\\\\\\\\\\\\\\\\\\\\\\\\\\\\\\\\\\\\\\\\\\\\\\\\\\--------------------------------------------------------------------------------------
-    return render(request, 'blog/post/share.html')
-=======
             post_url = request.build_absolute_uri(post.get_absolute_url())
             subject = f"{cd['name']} recommends you read {post.title}"
             message = f"Read {post.title} at {post_url}\n\n {cd['name']}\'s comments: {cd['comments']}"
@@ -104,5 +85,4 @@
         'sent': sent,
     }
 
-    return render(request, 'blog/post/share.html', context)
->>>>>>> 7166deaa
+    return render(request, 'blog/post/share.html', context)